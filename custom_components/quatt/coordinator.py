"""DataUpdateCoordinator for quatt."""

from __future__ import annotations

from datetime import timedelta
import math

from homeassistant.config_entries import ConfigEntry
from homeassistant.const import STATE_UNAVAILABLE, STATE_UNKNOWN
from homeassistant.core import HomeAssistant
from homeassistant.exceptions import ConfigEntryAuthFailed
from homeassistant.helpers.update_coordinator import DataUpdateCoordinator, UpdateFailed

from .api import QuattApiClient, QuattApiClientAuthenticationError, QuattApiClientError
from .const import CONF_POWER_SENSOR, CONVERSION_FACTORS, DOMAIN, LOGGER


# https://developers.home-assistant.io/docs/integration_fetching_data#coordinated-single-api-poll-for-data-for-all-entities
class QuattDataUpdateCoordinator(DataUpdateCoordinator):
    """Class to manage fetching data from the API."""

    config_entry: ConfigEntry

    def __init__(
        self,
        hass: HomeAssistant,
        update_interval: int,
        client: QuattApiClient,
    ) -> None:
        """Initialize."""
        self.client = client
        super().__init__(
            hass=hass,
            logger=LOGGER,
            name=DOMAIN,
            update_interval=timedelta(seconds=update_interval),
        )

        self._power_sensor_id: str = (
            self.config_entry.options.get(CONF_POWER_SENSOR, "")
            if (self.config_entry is not None)
            and (len(self.config_entry.options.get(CONF_POWER_SENSOR, "")) > 6)
            else None
        )

    async def _async_update_data(self):
        """Update data via library."""
        try:
            return await self.client.async_get_data()
        except QuattApiClientAuthenticationError as exception:
            raise ConfigEntryAuthFailed(exception) from exception
        except QuattApiClientError as exception:
            raise UpdateFailed(exception) from exception

    def heatpump1Active(self):
        """Check if heatpump 1 is active."""
        LOGGER.debug(self.getValue("hp1"))
        return self.getValue("hp1") is not None

    def heatpump2Active(self):
        """Check if heatpump 2 is active."""
        LOGGER.debug(self.getValue("hp2"))
        return self.getValue("hp2") is not None

    def boilerOpenTherm(self):
        """Check if boiler is connected to CIC ofer OpenTherm."""
        LOGGER.debug(self.getValue("boiler.otFbChModeActive"))
        return self.getValue("boiler.otFbChModeActive") is not None

<<<<<<< HEAD
    def getConversionFactor(self, temperature: float):
        """Get the conversion factor for the nearest temperature."""
        nearestTemperature = min(
            CONVERSION_FACTORS.keys(), key=lambda t: abs(t - temperature)
        )
        return CONVERSION_FACTORS[nearestTemperature]

    def electicalPower(self):
=======
    def electricalPower(self):
>>>>>>> e074b17d
        """Get heatpump power from sensor."""
        if self._power_sensor_id is None:
            return None
        LOGGER.debug("electricalPower %s", self.hass.states.get(self._power_sensor_id))
        if self.hass.states.get(self._power_sensor_id) is None:
            return None
        if self.hass.states.get(self._power_sensor_id).state not in [
            STATE_UNAVAILABLE,
            STATE_UNKNOWN,
        ]:
            return self.hass.states.get(self._power_sensor_id).state
        return None

    def computedWaterDelta(self, parent_key: str | None = None):
        """Compute waterDelta."""
        if parent_key is None:
            parent_key = ""
            temperatureWaterOut = self.getValue("hp2.temperatureWaterOut")
            temperatureWaterIn = self.getValue("hp1.temperatureWaterIn")
        else:
            temperatureWaterOut = self.getValue(parent_key + ".temperatureWaterOut")
            temperatureWaterIn = self.getValue(parent_key + ".temperatureWaterIn")

        LOGGER.debug(
            "%s.computedWaterDelta.temperatureWaterOut %s",
            parent_key,
            temperatureWaterOut,
        )
        LOGGER.debug(
            "%s.computedWaterDelta.temperatureWaterIn %s",
            parent_key,
            temperatureWaterIn,
        )

        if temperatureWaterOut is None or temperatureWaterIn is None:
            return None

        return round(temperatureWaterOut - temperatureWaterIn, 2)

    def computedHeatPower(self, parent_key: str | None = None):
        """Compute heatPower."""

        # Retrieve the supervisory control mode state first
        state = self.getValue("qc.supervisoryControlMode")
        LOGGER.debug("computedBoilerHeatPower.supervisoryControlMode: %s", state)

        # If the state is not valid or the heatpump is not active, no need to proceed
        if state is None:
            return None
        if state not in [2, 3]:
            return 0.0

        if self.heatpump2Active():
            computedWaterDelta = self.computedWaterDelta(None)
            temperatureWaterOut = self.getValue("hp2.temperatureWaterOut")
        else:
            computedWaterDelta = self.computedWaterDelta("hp1")
            temperatureWaterOut = self.getValue("hp1.temperatureWaterOut")
        flowRate = self.getValue("qc.flowRateFiltered")

        LOGGER.debug("computedHeatPower.computedWaterDelta %s", computedWaterDelta)
        LOGGER.debug("computedHeatPower.flowRate %s", flowRate)
        LOGGER.debug("computedHeatPower.temperatureWaterOut %s", temperatureWaterOut)

        if (
            computedWaterDelta is None
            or flowRate is None
            or temperatureWaterOut is None
        ):
            return None

        value = round(
            computedWaterDelta
            * flowRate
            * self.getConversionFactor(temperatureWaterOut),
            2,
        )

        # Prevent any negative numbers
        return max(value, 0.00)

    def computedBoilerHeatPower(self, parent_key: str | None = None) -> float | None:
        """Compute the boiler's added heat power."""

        # Retrieve the supervisory control mode state first
        state = self.getValue("qc.supervisoryControlMode")
        LOGGER.debug("computedBoilerHeatPower.supervisoryControlMode: %s", state)

        # If the state is not valid or the boiler is not active, no need to proceed
        if state is None:
            return None
        if state not in [3, 4]:
            return 0.0

        # Retrieve other required values
        heatpumpWaterOut = (
            self.getValue("hp2.temperatureWaterOut")
            if self.heatpump2Active()
            else self.getValue("hp1.temperatureWaterOut")
        )
        flowRate = self.getValue("qc.flowRateFiltered")
        flowWaterTemperature = self.getValue("flowMeter.waterSupplyTemperature")

        # Log debug information
        LOGGER.debug(
            "computedBoilerHeatPower.temperatureWaterOut: %s", heatpumpWaterOut
        )
        LOGGER.debug("computedBoilerHeatPower.flowRate: %s", flowRate)
        LOGGER.debug(
            "computedBoilerHeatPower.waterSupplyTemperature: %s", flowWaterTemperature
        )

        # Validate other inputs
        if heatpumpWaterOut is None or flowRate is None or flowWaterTemperature is None:
            return None

        # Compute the heat power using the conversion factor
        conversionFactor = self.getConversionFactor(flowWaterTemperature)
        value = round(
            (flowWaterTemperature - heatpumpWaterOut) * flowRate * conversionFactor, 2
        )

        # Prevent any negative numbers
        return max(value, 0.00)

    def computedSystemPower(self, parent_key: str | None = None):
        """Compute total system power."""
        boilerPower = self.computedBoilerHeatPower(parent_key)
        heatpumpPower = self.computedPower(parent_key)

        # Log debug information
        LOGGER.debug("computedSystemPower.boilerPower: %s", boilerPower)
        LOGGER.debug("computedSystemPower.heatpumpPower: %s", heatpumpPower)

        # Validate inputs
        if boilerPower is None or heatpumpPower is None:
            return None

        return float(boilerPower) + float(heatpumpPower)

    def computedPowerInput(self, parent_key: str | None = None):
        """Compute total powerInput."""
        powerInputHp1 = float(self.getValue("hp1.powerInput", 0))
        powerInputHp2 = (
            float(self.getValue("hp2.powerInput", 0)) if self.heatpump2Active() else 0
        )
        return powerInputHp1 + powerInputHp2

    def computedPower(self, parent_key: str | None = None):
        """Compute total power."""
        powerHp1 = float(self.getValue("hp1.power", 0))
        powerHp2 = float(self.getValue("hp2.power", 0)) if self.heatpump2Active() else 0
        return powerHp1 + powerHp2

    def computedCop(self, parent_key: str | None = None):
        """Compute COP."""
        electricalPower = self.electricalPower()
        computedHeatPower = self.computedHeatPower(parent_key)

        LOGGER.debug("computedCop.electricalPower %s", electricalPower)
        LOGGER.debug("computedCop.computedHeatPower %s", computedHeatPower)

        if electricalPower is None or computedHeatPower is None:
            return None

        computedHeatPower = float(computedHeatPower)
        electricalPower = float(electricalPower)
        if electricalPower == 0:
            return None

        return round(computedHeatPower / electricalPower, 2)

    def computedQuattCop(self, parent_key: str | None = None):
        """Compute Quatt COP."""
        if parent_key is None:
            powerInput = self.computedPowerInput(parent_key)
            powerOutput = self.computedPower(parent_key)
        else:
            powerInput = self.getValue(parent_key + ".powerInput")
            powerOutput = self.getValue(parent_key + ".power")

        LOGGER.debug("%s.computedQuattCop.powerInput %s", parent_key, powerInput)
        LOGGER.debug("%s.computedQuattCop.powerOutput %s", parent_key, powerOutput)

        if powerInput is None or powerOutput is None:
            return None

        powerOutput = float(powerOutput)
        powerInput = float(powerInput)
        if powerInput == 0:
            return None

        value = round(powerOutput / powerInput, 2)

        # Prevent negative sign for 0 values (like: -0.0)
        return math.copysign(0.0, 1) if value == 0 else value

    def computedDefrost(self, parent_key: str | None = None):
        """Compute Quatt Defrost State."""
        if parent_key is None:
            return None

        # Get the needed information to determine the defrost case
        state = self.getValue("qc.supervisoryControlMode")
        power_output = self.getValue(f"{parent_key}.power")
        water_delta = self.computedWaterDelta(parent_key)

        LOGGER.debug("%s.computedDefrost.supervisoryControlMode %s", parent_key, state)
        LOGGER.debug("%s.computedDefrost.powerOutput %s", parent_key, power_output)
        LOGGER.debug(
            "%s.computedDefrost.computedWaterDelta %s", parent_key, water_delta
        )

        if state is None or power_output is None or water_delta is None:
            return None

        state = int(state)
        power_output = float(power_output)
        water_delta = float(water_delta)

        # State equals to "Heating - heatpump" only or "heatpump + boiler"
        return state in [2, 3] and power_output == 0 and water_delta < -1

    def computedSupervisoryControlMode(self, parent_key: str | None = None):
        """Map the numeric supervisoryControlMode to a textual status."""
        state = self.getValue("qc.supervisoryControlMode")
        mapping = {
            0: "Standby",
            1: "Standby - heating",
            2: "Heating - heatpump only",
            3: "Heating - heatpump + boiler",
            4: "Heating - boiler only",
            96: "Anti-freeze protection - boiler on",
            97: "Anti-freeze protection - boiler pre-pump",
            98: "Anti-freeze protection - water circulation",
            99: "Fault - circulation pump on",
        }

        if state in mapping:
            return mapping[state]
        if state >= 100:
            return "Commissioning modes"
        return None

    def getValue(self, value_path: str, default: float | None = None):
        """Check retrieve a value by dot notation."""
        keys = value_path.split(".")
        value = self.data
        parent_key = None
        for key in keys:
            if value is None:
                return default

            if key.isdigit():
                key = int(key)
                if not isinstance(value, list) or len(value) < key:
                    LOGGER.warning(
                        "Could not find %d of %s",
                        key,
                        value_path,
                    )
                    LOGGER.debug(" in %s %s", value, type(value))
                    return default

            elif len(key) > 8 and key[0:8] == "computed" and key in dir(self):
                method = getattr(self, key)
                return method(parent_key)
            elif key not in value:
                # Ignore any warnings about hp2 - for single quatt installations it is valid that hp2 does not exist.
                if key != "hp2":
                    LOGGER.warning("Could not find %s of %s", key, value_path)
                    LOGGER.debug("in %s", value)
                return default
            value = value[key]
            parent_key = key

        return value<|MERGE_RESOLUTION|>--- conflicted
+++ resolved
@@ -67,7 +67,6 @@
         LOGGER.debug(self.getValue("boiler.otFbChModeActive"))
         return self.getValue("boiler.otFbChModeActive") is not None
 
-<<<<<<< HEAD
     def getConversionFactor(self, temperature: float):
         """Get the conversion factor for the nearest temperature."""
         nearestTemperature = min(
@@ -75,10 +74,7 @@
         )
         return CONVERSION_FACTORS[nearestTemperature]
 
-    def electicalPower(self):
-=======
     def electricalPower(self):
->>>>>>> e074b17d
         """Get heatpump power from sensor."""
         if self._power_sensor_id is None:
             return None
